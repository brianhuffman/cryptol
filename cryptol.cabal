Name:                cryptol
Version:             2.2.1
Synopsis:            Cryptol: The Language of Cryptography
Description: Cryptol is a domain-specific language for specifying cryptographic algorithms. A Cryptol implementation of an algorithm resembles its mathematical specification more closely than an implementation in a general purpose language. For more, see <http://www.cryptol.net/>.
License:             BSD3
License-files:       LICENSE, LICENSE.rtf
Author:              Galois, Inc.
Maintainer:          cryptol@galois.com
Homepage:            http://www.cryptol.net/
Bug-reports:         https://github.com/GaloisInc/cryptol/issues
Copyright:           2013-2015 Galois Inc.
Category:            Language
Build-type:          Simple
Cabal-version:       >= 1.20

data-files:          *.cry
data-dir:            lib

source-repository head
  type:     git
  location: https://github.com/GaloisInc/cryptol.git

source-repository this
  type:     git
  location: https://github.com/GaloisInc/cryptol.git
  tag:      v2.2.1

flag static
  default: False
  description: Create a statically-linked binary

flag relocatable
  default: True
  description: Don't use the Cabal-provided data directory for looking up Cryptol libraries. This is useful when the data directory can't be known ahead of time, like for a relocatable distribution.

flag self-contained
  default: True
  description: Compile the text of the Cryptol Prelude into the library

library
  Default-language:
    Haskell98
  Build-depends:       base            >= 4.6 && < 5,
                       array           >= 0.4,
                       async           >= 2.0,
                       containers      >= 0.5,
                       deepseq         >= 1.3,
                       directory       >= 1.2,
                       filepath        >= 1.3,
                       gitrev          >= 1.0,
                       generic-trie    >= 0.3.0.1,
                       GraphSCC        >= 1.0.4,
                       monadLib        >= 3.7.2,
                       old-time        >= 1.1,
                       presburger      >= 1.3,
                       pretty          >= 1.1,
                       process         >= 1.2,
                       QuickCheck      >= 2.7,
                       random          >= 1.0.1,
                       sbv             >= 4.2,
                       smtLib          >= 1.0.7,
                       simple-smt      >= 0.5.4,
                       syb             >= 0.4,
                       text            >= 1.1,
                       template-haskell,
                       tf-random       >= 0.5,
                       transformers    >= 0.3,
                       utf8-string     >= 0.3

  Build-tools:         alex, happy
  hs-source-dirs:      src

  Exposed-modules:     Cryptol.Prims.Syntax,
                       Cryptol.Prims.Types,
                       Cryptol.Prims.Eval,
                       Cryptol.Prims.Doc,

                       Cryptol.Parser,
                       Cryptol.Parser.Lexer,
                       Cryptol.Parser.AST,
                       Cryptol.Parser.Position,
                       Cryptol.Parser.Names,
                       Cryptol.Parser.NoPat,
                       Cryptol.Parser.NoInclude,
                       Cryptol.Parser.Utils,
                       Cryptol.Parser.Unlit,

                       Cryptol.Utils.PP,
                       Cryptol.Utils.Panic,
                       Cryptol.Utils.Debug,
                       Cryptol.Utils.Misc,
                       Cryptol.Version,

                       Cryptol.ModuleSystem,
                       Cryptol.ModuleSystem.Base,
                       Cryptol.ModuleSystem.Env,
                       Cryptol.ModuleSystem.Interface,
                       Cryptol.ModuleSystem.Monad,
                       Cryptol.ModuleSystem.NamingEnv,
                       Cryptol.ModuleSystem.Renamer,

                       Cryptol.TypeCheck,
                       Cryptol.TypeCheck.AST,
                       Cryptol.TypeCheck.Monad,
                       Cryptol.TypeCheck.Infer,
                       Cryptol.TypeCheck.InferTypes,
                       Cryptol.TypeCheck.Kind,
                       Cryptol.TypeCheck.Subst,
                       Cryptol.TypeCheck.Instantiate,
                       Cryptol.TypeCheck.Unify,
                       Cryptol.TypeCheck.Depends,
                       Cryptol.TypeCheck.PP,
                       Cryptol.TypeCheck.Solve,
                       Cryptol.TypeCheck.TypeMap,
                       Cryptol.TypeCheck.TypeOf,
                       Cryptol.TypeCheck.Defaulting,

                       Cryptol.TypeCheck.Solver.Eval,
                       Cryptol.TypeCheck.Solver.FinOrd,
                       Cryptol.TypeCheck.Solver.InfNat,
                       Cryptol.TypeCheck.Solver.Interval,
                       Cryptol.TypeCheck.Solver.Smtlib,
                       Cryptol.TypeCheck.Solver.Numeric,
                       Cryptol.TypeCheck.Solver.Class,
                       Cryptol.TypeCheck.Solver.Selector,
                       Cryptol.TypeCheck.Solver.Utils,

                       Cryptol.TypeCheck.Solver.CrySAT,
                       Cryptol.TypeCheck.Solver.Numeric.AST,
                       Cryptol.TypeCheck.Solver.Numeric.ImportExport,
                       Cryptol.TypeCheck.Solver.Numeric.Defined,
                       Cryptol.TypeCheck.Solver.Numeric.Simplify,
                       Cryptol.TypeCheck.Solver.Numeric.NonLin,
                       Cryptol.TypeCheck.Solver.Numeric.SMT,

                       Cryptol.Transform.MonoValues,
                       Cryptol.Transform.Specialize,

                       Cryptol.Eval,
                       Cryptol.Eval.Arch,
                       Cryptol.Eval.Env,
                       Cryptol.Eval.Error,
                       Cryptol.Eval.Type,
                       Cryptol.Eval.Value,

                       Cryptol.Testing.Eval,
                       Cryptol.Testing.Exhaust,
                       Cryptol.Testing.Random,

                       Cryptol.Symbolic,
                       Cryptol.Symbolic.BitVector,
                       Cryptol.Symbolic.Prims,
                       Cryptol.Symbolic.Value,

                       Cryptol.REPL.Command,
                       Cryptol.REPL.Monad,
                       Cryptol.REPL.Trie

  Other-modules:       Cryptol.Parser.LexerUtils,
                       Cryptol.Parser.ParserUtils,
                       Cryptol.Prelude,
                       Paths_cryptol,
                       GitRev

<<<<<<< HEAD
  GHC-options:         -Wall -O2 -fsimpl-tick-factor=140
  -- the `fsimpl-tick-factor` is needed to finish optimizing the
  -- generic trie.
  ghc-prof-options: -fprof-auto -prof
=======
  default-extensions:  CPP
  GHC-options:         -Wall -O2
  ghc-prof-options:    -fprof-auto -prof
>>>>>>> 5768dac5

  if flag(relocatable)
      cpp-options: -DRELOCATABLE

  if flag(self-contained)
    build-depends:     heredoc >= 0.2
    cpp-options:       -DSELF_CONTAINED

executable cryptol
  Default-language:
    Haskell98
  Main-is:             Main.hs
  hs-source-dirs:      cryptol
  Other-modules:       OptParser,
                       REPL.Haskeline,
                       REPL.Logo,
                       Paths_cryptol
  build-depends:       ansi-terminal
                     , base
                     , containers
                     , cryptol
                     , deepseq
                     , directory
                     , filepath
                     , haskeline
                     , monadLib
                     , process
                     , random
                     , sbv
                     , tf-random
                     , transformers
  default-extensions:  CPP
  GHC-options:         -Wall -O2
  ghc-prof-options:    -auto-all -prof -rtsopts

  if os(linux) && flag(static)
      ld-options:      -static -pthread<|MERGE_RESOLUTION|>--- conflicted
+++ resolved
@@ -162,16 +162,11 @@
                        Paths_cryptol,
                        GitRev
 
-<<<<<<< HEAD
+  default-extensions:  CPP
   GHC-options:         -Wall -O2 -fsimpl-tick-factor=140
   -- the `fsimpl-tick-factor` is needed to finish optimizing the
   -- generic trie.
   ghc-prof-options: -fprof-auto -prof
-=======
-  default-extensions:  CPP
-  GHC-options:         -Wall -O2
-  ghc-prof-options:    -fprof-auto -prof
->>>>>>> 5768dac5
 
   if flag(relocatable)
       cpp-options: -DRELOCATABLE
@@ -205,7 +200,7 @@
                      , transformers
   default-extensions:  CPP
   GHC-options:         -Wall -O2
-  ghc-prof-options:    -auto-all -prof -rtsopts
+  ghc-prof-options: -auto-all -prof -rtsopts
 
   if os(linux) && flag(static)
       ld-options:      -static -pthread