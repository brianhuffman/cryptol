# next -- TBA

<<<<<<< HEAD
## Language changes

* Add implicit imports for non-anonymous modules defined by functor
  instantiation.   For details, see #1691.

=======
## Bug fixes

* Fix #1685, which caused Cryptol to panic when given a local definition without
  a type signature that uses numeric constraint guards.
>>>>>>> fbbbb8f5

# 3.1.0 -- 2024-02-05

## Language changes

* Cryptol now supports *enum* declarations. An enum is a named typed which is
  defined by one or more constructors. Enums correspond to the notion of
  algebraic data types, which are commonly found in other programming
  languages.  See the [manual
  section](https://galoisinc.github.io/cryptol/master/TypeDeclarations.html#enums)
  for more information.

* Add two enum declarations to the Cryptol standard library:

  ```
  enum Option a = None | Some a

  enum Result t e = Ok t | Err e
  ```

  These types are useful for representing optional values (`Option`) or values
  that may fail in some way (`Result`).

* `foreign` functions can now have an optional Cryptol implementation, which by
  default is used when the foreign implementation cannot be found, or if the FFI
  is unavailable. The `:set evalForeign` REPL option controls this behavior.

## Bug fixes

* Fixed #1455, making anything in scope of the functor in scope at the REPL as
  well when an instantiation of the functor is loaded and focused, design
  choice (3) on the ticket.  In particular, the prelude will be in scope.

* Fix #1578, which caused `parmap` to crash when evaluated on certain types of
  sequences.

* Closed issues #813, #1237, #1397, #1446, #1486, #1492, #1495, #1537,
  #1538, #1542, #1544, #1548, #1551, #1552, #1554, #1556, #1561, #1562, #1566,
  #1567, #1569, #1571, #1584, #1588, #1590, #1598, #1599, #1604, #1605, #1606,
  #1607, #1609, #1610, #1611, #1612, #1613, #1615, #1616, #1617, #1618, and
  #1619.

* Merged pull requests #1429, #1512, #1534, #1535, #1536, #1540, #1541, #1543,
  #1547, #1549, #1550, #1555, #1557, #1558, #1559, #1564, #1565, #1568, #1570,
  #1572, #1573, #1577, #1579, #1580, #1583, #1585, #1586, #1592, #1600, #1601,
  and #1602.

# 3.0.0 -- 2023-06-26

## Language changes

* Cryptol now includes a redesigned module system that is significantly more
  expressive than in previous releases. The new module system includes the
  following features:

  * Nested modules: Modules may now be defined within other modules.

  * Named interfaces: An interface specifies the parameters to a module.
    Separating the interface from the parameter declarations makes it possible
    to have different parameters that use the same interface.

  * Top-level module constraints: These are useful to specify constraints
    between different module parameters (i.e., ones that come from different
    interfaces or multiple copies of the same interface).

  See the
  [manual section](https://galoisinc.github.io/cryptol/master/Modules.html#instantiation-by-parametrizing-declarations)
  for more information.

* Declarations may now use *numeric constraint guards*.   This is a feature
  that allows a function to behave differently depending on its numeric
  type parameters.  See this [manual section](https://galoisinc.github.io/cryptol/master/BasicSyntax.html#numeric-constraint-guards)
  for more information.

* The foreign function interface (FFI) has been added, which allows Cryptol to
  call functions written in C. See this [manual section](https://galoisinc.github.io/cryptol/master/FFI.html)
  for more information.

* The unary `-` operator now has the same precedence as binary `-`, meaning
  expressions like `-x^^2` will now parse as `-(x^^2)` instead of `(-x)^^2`.
  **This is a breaking change.** A warning has been added in cases where the
  behavior has changed, and can be disabled with `:set warnPrefixAssoc=off`.

* Infix operators are now allowed in import lists: `import M ((<+>))` will
  import only the operator `<+>` from module `M`.

* `lib/Array.cry` now contains an `arrayEq` primitive. Like the other
  array-related primitives, this has no computational interpretation (and
  therefore cannot be used in the Cryptol interpreter), but it is useful for
  stating specifications that are used in SAW.

## New features

* Add a `:time` command to benchmark the evaluation time of expressions.

* Add support for literate Cryptol using reStructuredText.  Cryptol code
  is extracted from `.. code-block:: cryptol` and `.. sourcecode:: cryptol`
  directives.

* Add a syntax highlight file for Vim,
  available in `syntax-highlight/cryptol.vim`

* Add `:new-seed` and `:set-seed` commands to the REPL.
  These affect random test generation,
  and help write reproducable Cryptol scripts.

* Add support for the CVC5 solver, which can be selected with
  `:set prover=cvc5`. If you want to specify a What4 or SBV backend, you can
  use `:set prover=w4-cvc5` or `:set prover=sbv-cvc5`, respectively. (Note that
  `sbv-cvc5` is non-functional on Windows at this time due to a downstream issue
  with CVC5 1.0.4 and earlier.)

* Add `:file-deps` commands to the REPL and Python API.
  It shows information about the source files and dependencies of
  modules or Cryptol files.

## Bug fixes

* Fix a bug in the What4 backend that could cause applications of `(@)` with
  symbolic `Integer` indices to become out of bounds (#1359).

* Fix a bug that caused finite bitvector enumerations to panic when used in
  combination with `(#)` (e.g., `[0..1] # 0`).

* Cryptol's markdown parser is slightly more permissive and will now parse code
  blocks with whitespace in between the backticks and `cryptol`. This sort of
  whitespace is often inserted by markdown generation tools such as `pandoc`.

* Improve documentation for `fromInteger` (#1465)

* Closed issues #812, #977, #1090, #1140, #1147, #1253, #1322, #1324, #1329,
  #1344, #1347, #1351, #1354, #1355, #1359, #1366, #1368, #1370, #1371, #1372,
  #1373, #1378, #1383, #1385, #1386, #1391, #1394, #1395, #1396, #1398, #1399,
  #1404, #1415, #1423, #1435, #1439, #1440, #1441, #1442, #1444, #1445, #1448,
  #1449, #1450, #1451, #1452, #1456, #1457, #1458, #1462, #1465, #1466, #1470,
  #1475, #1480, #1483, #1484, #1485, #1487, #1488, #1491, #1496, #1497, #1501,
  #1503, #1510, #1511, #1513, and #1514.

* Merged pull requests #1184, #1205, #1279, #1356, #1357, #1358, #1361, #1363,
  #1365, #1367, #1376, #1379, #1380, #1384, #1387, #1388, #1393, #1401, #1402,
  #1403, #1406, #1408, #1409, #1410, #1411, #1412, #1413, #1414, #1416, #1417,
  #1418, #1419, #1420, #1422, #1424, #1429, #1430, #1431, #1432, #1436, #1438,
  #1443, #1447, #1453, #1454, #1459, #1460, #1461, #1463, #1464, #1467, #1468,
  #1472, #1473, #1474, #1476, #1477, #1478, #1481, #1493, #1499, #1502, #1504,
  #1506, #1509, #1512, #1516, #1518, #1519, #1520, #1521, #1523, #1527, and
  #1528.

# 2.13.0

## Language changes

* Update the implementation of the Prelude function `sortBy` to use
  a merge sort instead of an insertion sort. This improves the both
  asymptotic and observed performance on sorting tasks.

## UI improvements

* "Type mismatch" errors now show a context giving more information
  about the location of the error.   The context is shown when the
  part of the types match, but then some nested types do not.
  For example, when mathching `{ a : [8], b : [8] }` with
  `{ a : [8], b : [16] }` the error will be `8` does not match `16`
  and the context will be `{ b : [ERROR] _ }` indicating that the
  error is in the length of the sequence of field `b`.

## Bug fixes

* The What4 backend now properly supports Boolector 3.2.2 or later.

* Make error message locations more precise in some cases (issue #1299).

* Make `:reload` behave as expected after loading a module with `:module`
  (issue #1313).

* Make `include` paths work as expected when nested within another `include`
  (issue #1321).

* Fix a panic that occurred when loading dependencies before `include`s are
  resolved (issue #1330).

* Closed issues #1098, #1280, and #1347.

* Merged pull requests #1233, #1300, #1301, #1302, #1303, #1305, #1306, #1307,
  #1308, #1311, #1312, #1317, #1319, #1323, #1326, #1331, #1333, #1336, #1337,
  #1338, #1342, #1346, #1348, and #1349.

# 2.12.0

## Language changes
* Updates to the layout rule.  We simplified the specification and made
  some minor changes, in particular:
    - Paren blocks nested in a layout block need to respect the indentation
      if the layout block
    - We allow nested layout blocks to have the same indentation, which is
      convenient when writing `private` declarations as they don't need to
      be indented as long as they are at the end of the file.

* New enumeration forms `[x .. y by n]`, `[x .. <y by n]`,
  `[x .. y down by n]` and `[x .. >y down by n]` have been
  implemented. These new forms let the user explicitly specify
  the stride for an enumeration, as opposed to the previous
  `[x, y .. z]` form (where the stride was computed from `x` and `y`).

* Nested modules are now available (from pull request #1048). For example, the following is now valid Cryptol:

        module SubmodTest where

        import submodule B as C

        submodule A where
          propA = C::y > 5

        submodule B where
          y : Integer
          y = 42

## New features

* What4 prover backends now feature an improved multi-SAT procedure
  which is significantly faster than the old algorithm. Thanks to
  Levent Erkök for the suggestion.

* There is a new `w4-abc` solver option, which communicates to ABC
  as an external process via What4.

* Expanded support for declaration forms in the REPL. You can now
  define infix operators, type synonyms and mutually-recursive functions,
  and state signatures and fixity declarations. Multiple declarations
  can be combined into a single line by separating them with `;`,
  which is necessary for stating a signature together with a
  definition, etc.

* There is a new `:set path` REPL option that provides an alternative to
  `CRYPTOLPATH` for controlling where to search for imported modules
  (issue #631).

* The `cryptol-remote-api` server now natively supports HTTPS (issue
  #1008), `newtype` values (issue #1033), and safety checking (issue
  #1166).

* Releases optionally include solvers (issue #1111). See the
  `*-with-solvers*` files in the assets list for this release.

## Bug fixes

* Closed issues #422, #436, #619, #631, #633, #640, #680, #734, #735,
  #759, #760, #764, #849, #996, #1000, #1008, #1019, #1032, #1033,
  #1034, #1043, #1047, #1060, #1064, #1083, #1084, #1087, #1102, #1111,
  #1113, #1117, #1125, #1133, #1142, #1144, #1145, #1146, #1157, #1160,
  #1163, #1166, #1169, #1175, #1179, #1182, #1190, #1191, #1196, #1197,
  #1204, #1209, #1210, #1213, #1216, #1223, #1226, #1238, #1239, #1240,
  #1241, #1250, #1256, #1259, #1261, #1266, #1274, #1275, #1283, and
  #1291.

* Merged pull requests #1048, #1128, #1129, #1130, #1131, #1135, #1136,
  #1137, #1139, #1148, #1149, #1150, #1152, #1154, #1156, #1158, #1159,
  #1161, #1164, #1165, #1168, #1170, #1171, #1172, #1173, #1174, #1176,
  #1181, #1183, #1186, #1188, #1192, #1193, #1194, #1195, #1199, #1200,
  #1202, #1203, #1205, #1207, #1211, #1214, #1215, #1218, #1219, #1221,
  #1224, #1225, #1227, #1228, #1230, #1231, #1232, #1234, #1242, #1243,
  #1244, #1245, #1246, #1247, #1248, #1251, #1252, #1254, #1255, #1258,
  #1263, #1265, #1268, #1269, #1270, #1271, #1272, #1273, #1276, #1281,
  #1282, #1284, #1285, #1286, #1287, #1288, #1293, #1294, and #1295.

# 2.11.0

## Language changes

* The `newtype` construct, which has existed in the interpreter in an
  incomplete and undocumented form for quite a while, is now fullly
  supported. The construct is documented in section 1.22 of [Programming
  Cryptol](https://cryptol.net/files/ProgrammingCryptol.pdf). Note,
  however, that the `cryptol-remote-api` RPC server currently does not
  include full support for referring to `newtype` names, though it can
  work with implementations that use `newtype` internally.

## New features

* By default, the interpreter will now track source locations of
  expressions being evaluated, and retain call stack information.
  This information is incorporated into error messages arising from
  runtime errors. This additional bookkeeping incurs significant
  runtime overhead, but may be disabled using the `--no-call-stacks`
  command-line option.

* The `:exhaust` command now works for floating-point types and the
  `:check` command now uses more representative sampling of
  floating-point input values to test.

* The `cryptol-remote-api` RPC server now has methods corresponding to
  the `:prove` and `:sat` commands in the REPL.

* The `cryptol-eval-server` executable is a new, stateless server
  providing a subset of the functionality of `cryptol-remote-api`
  dedicated entirely to invoking Cryptol functions on concrete inputs.

## Internal changes

* A single running instance of the SMT solver used for type checking
  (Z3) is now used to check a larger number of type correctness queries.
  This means that fewer solver instances are invoked, and type checking
  should generally be faster.

* The Cryptol interpreter now builds against `libBF` version 0.6, which
  fixes a few bugs in the evaluation of floating-point operations.

## Bug fixes

* Closed issues #118, #398, #426, #470, #491, #567, #594, #639, #656,
  #698, #743, #810, #858, #870, #905, #915, #917, #962, #973, #975,
  #980, #984, #986, #990, #996, #997, #1002, #1006, #1009, #1012, #1024,
  #1030, #1035, #1036, #1039, #1040, #1044, #1045, #1049, #1050, #1051,
  #1052, #1063, #1092, #1093, #1094, and #1100.

# 2.10.0

## Language changes

* Cryptol now supports primality checking at the type level. The
  type-level predicate `prime` is true when its parameter passes the
  Miller-Rabin probabilistic primality test implemented in the GMP
  library.

* The `Z p` type is now a `Field` when `p` is prime, allowing additional
  operations on `Z p` values.

* The literals `0` and `1` can now be used at type `Bit`, as
  alternatives for `False` and `True`, respectively.

## New features

* The interpreter now includes a number of primitive functions that
  allow faster execution of a number of common cryptographic functions,
  including the core operations of AES and SHA-2, operations on GF(2)
  polynomials (the existing `pmod`, `pdiv`, and `pmult` functions), and
  some operations on prime field elliptic curves. These functions are
  useful for implementing higher-level algorithms, such as many
  post-quantum schemes, with more acceptable performance than possible
  when running a top-to-bottom Cryptol implementation in the
  interpreter.

  For a full list of the new primitives, see the new Cryptol
  [`SuiteB`](https://github.com/GaloisInc/cryptol/blob/master/lib/SuiteB.cry)
  and
  [`PrimeEC`](https://github.com/GaloisInc/cryptol/blob/master/lib/PrimeEC.cry)
  modules.

* The REPL now allows lines containing only comments, making it easier
  to copy and paste examples.

* The interpreter has generally improved performance overall.

* Several error messages are more comprehensible and less verbose.

* Cryptol releases and nightly builds now include an RPC server
  alongside the REPL. This provides an alternative interface to the same
  interpreter and proof engine available from the REPL, but is
  better-suited to programmatic use. Details on the protocol used by the
  server are available
  [here](https://github.com/GaloisInc/argo/blob/master/docs/Protocol.rst).
  A Python client for this protocol is available
  [here](https://github.com/GaloisInc/argo/tree/master/python).

* Windows builds are now distributed as both `.tar.gz` and `.msi` files.

## Bug Fixes

* Closed issues #98, #485, #713, #744, #746, #787, #796, #803, #818,
  #826, #838, #856, #873, #875, #876, #877, #879, #880, #881, #883,
  #886, #887, #888, #892, #894, #901, #910, #913, #924, #926, #931,
  #933, #937, #939, #946, #948, #953, #956, #958, and #969.

# 2.9.1

## Language changes

* The type of `generate` which is used for `a@i` sequence definitions,
   is generalized so that the index type can be any `Integral` type
   large enough to index the entire array being defined.

## Bug Fixes

* Closed issues #848, #850, #851, #859, and #861.

* Fixed Windows installer paths.

# 2.9.0

## Language changes

* Removed the `Arith` class. Replaced it instead with more specialized
  numeric classes: `Ring`, `Integral`, `Field`, and `Round`.  `Ring`
  is the closest analogue to the old `Arith` class; it contains the
  `fromInteger`, `(+)`, `(*)`, `(-)` and `negate` methods.  `Ring`
  contains all the base arithmetic types in Cryptol, and lifts
  pointwise over tuples, sequences and functions, just as `Arith` did.

  The new `Integral` class now contains the integer division and
  modulus methods (`(/)` and `(%)`), and the sequence indexing,
  sequence update and shifting operations are generalized over
  `Integral`.  The `toInteger` operation is also generalized over this
  class.  `Integral` contains the bitvector types and `Integer`.

  The new `Field` class contains types representing mathematical
  fields (or types that are approximately fields). It is currently
  inhabited by the new `Rational` type, and the `Float`
  family of types.  It will eventually also contain the
  `Real` type. It has the operation `recip` for reciprocal
  and `(/.)` for field division (not to be confused for `(/)`,
  which is Euclidean integral division).

  There is also a new `Round` class for types that can sensibly be
  rounded to integers.  This class has the methods `floor`, `ceiling`,
  `trunc`, `roundToEven` and `roundAway` for performing different
  kinds of integer rounding.  `Rational` and `Float` inhabit `Round`.

  The type of `(^^)` is modified to be
  `{a, e} (Ring a, Integral e) => a -> e -> a`. This makes it clear
  that the semantics are iterated multiplication, which makes sense
  in any ring.

  Finally, the `lg2`, `(/$)` and `(%$)` methods of `Arith` have
  had their types specialized so they operate only on bitvectors.

* Added an `Eq` class, and moved the equality operations
  from `Cmp` into `Eq`. The `Z` type becomes a member of `Eq`
  but not `Cmp`.

* Added a base `Rational` type.  It is implemented as a pair of
  integers, quotiented in the usual way.  As such, it reduces to the
  theory of integers and requires no new solver support (beyond
  nonlinear integer arithmetic).  `Rational` inhabits the new
  `Field` and `Round` classes.  Rational values can be
  constructed using the `ratio` function, or via `fromInteger`.

* The `generate` function (and thus `x @ i= e` definitions) has had
  its type specialized so the index type is always `Integer`.

* The new typeclasses are arranged into a class hierarchy, and the
  typechecker will use that information to infer superclass instances
  from subclasses.

* Added a family of base types, `Float e p`, for working with
  floating point numbers.  The parameters control the precision of
  the numbers, with `e` being the number of bits to use in the exponent
  and `p-1` being the number of bits to use in the mantissa.
  The `Float` family of types may be used through the usual overloaded
  functionality in Cryptol, and there is a new built-in module called
  `Float`, which contains functionality specific to floating point numbers.

* Add a way to write fractional literals in base 2,8,10, and 16.
  Fractional literals are overloaded, and may be used for different types
  (currently `Rational` and the `Float` family).  Fractional literal in base
  2,8,and 16 must be precise, and will be rejected statically if they cannot be
  represented exactly.  Fractional literals in base 10 are rounded to the
  nearest even representable number.

* Changes to the defaulting algorithm. The new algorithm only applies
  to constraints arising from literals (i.e., `Literal` and `FLiteral`
  constraints).  The guiding principle is that we now default these
  to one of the infinite precision types `Integer` or `Rational`.
  `Literal` constraints are defaulted to `Integer`, unless the corresponding
  type also has `Field` constraint, in which case we use `Rational`.
  Fractional literal constraints are always defaulted to `Rational.


## New features

* Document the behavior of lifted selectors.

* Added support for symbolic simulation via the `What4` library
  in addition to the previous method based on `SBV`. The What4
  symbolic simulator is used when selecting solvers with the `w4`
  prefix, such as `w4-z3`, `w4-cvc4`, `w4-yices`, etc.
  The `SBV` and `What4` libraries make different tradeoffs in how
  they represent formulae. You may find one works better than another
  for the same problem, even with the same solver.

* More detailed information about the status of various symbols
  in the output of the `:browse` command (issue #688).

* The `:safe` command will attempt to prove that a given Cryptol
  term is safe; in other words, that it will not encounter a run-time
  error for all inputs. Run-time errors arise from things like
  division-by-zero, index-out-of-bounds situations and
  explicit calls to `error` or `assert`.

* The `:prove` and `:sat` commands now incorporate safety predicates
  by default. In a `:sat` call, models will only be found that do not
  cause run-time errors. For `:prove` calls, the safety conditions are
  added as additional proof goals.  The prior behavior
  (which ignored safety conditions) can be restored using
  `:set ignore-safety = on`.

* Improvements to the `any` prover. It will now shut down external
  prover processes correctly when one finds a solution. It will also
  wait for the first _successful_ result to be returned from a prover,
  instead of failing as soon as one prover fails.

* An experimental `parmap` primitive that applies a function to a
  sequence of arguments and computes the results in parallel.  This
  operation should be considered experimental and may significantly
  change or disappear in the future, and could possibly uncover
  unknown race conditions in the interpreter.

## Bug fixes

* Closed issues #346, #444, #614, #617, #636, #660, #662, #663, #664,
  #667, #670, #702, #711, #712, #716, #723, #725, #731, #835, #836,
  #839, #840, and #845

# 2.8.0 (September 4, 2019)

## New features

* Added support for indexing on the left-hand sides of declarations,
  record field constructors, and record updaters (issue #577). This
  builds on a new primitive function called `generate`, where the new
  syntax `x @ i = e` is sugar for `x = generate (\i -> e)`.

* Added support for element type ascriptions on sequence enumerations.
  The syntax `[a,b..c:t]` indicates that the elements should be of type
  `t`.

* Added support for wildcards in sequence enumerations. For example, the
  syntax `[1 .. _] : [3][8]` yields `[0x01, 0x02, 0x03]`. It can also be
  used polymorphically. For example, the most general type of `[1 .. _]`
  is `{n, a} (n >= 1, Literal n a, fin n) => [n]a`

* Changed the syntax of type signatures to allow multiple constraint
  arrows in type schemas (issue #599). The following are now equivalent:

        f : {a} (fin a, a >= 1) => [a] -> [a]

        f : {a} (fin a) => (a >= 1) => [a] -> [a]

* Added a mechanism for user-defined type constraint operators, and use
  this to define the new type constraint synonyms (<) and (>) (issues
  #400, #618).

* Added support for primitive type declarations. The prelude now uses
  this mechanism to declare all of the basic types.

* Added support for Haskell-style "block arguments", reducing the need
  for parentheses in some cases. For example, `generate (\i -> i +1)`
  can now be written `generate \i -> i + 1`.

* Improved shadowing errors (part of the fix for issue #569).

## Bug fixes

* Closed many issues, including #265, #367, #437, #508, #522, #549,
  #557, #559, #569, #578, #590, #595, #596, #601, #607, #608, #610,
  #615, #621, and #636.

# 2.7.0 (April 30, 2019)

## New features

* Added syntax for record updates (see #399 for details of implemented
and planned features).

* Updated the `:browse` command to list module parameters (issue #586).

* Added support for test vector creation (the `:dumptests` command).
This feature computes a list of random inputs and outputs for the
given expression of function type and saves it to a file. This is
useful for generating tests from a trusted Cryptol specification to
apply to an implementation written in another language.

## Breaking changes

* Removed the `[x..]` construct from the language (issue #574). It
was shorthand for `[x..2^^n-1]` for a bit vector of size `n`, which was
often not what the user intended. Users should instead write either
`[x..y]` or `[x...]`, to construct a smaller range or a lazy sequence,
respectively.

* Renamed the value-level `width` function to `length`, and generalized
its type (issue #550). It does not behave identically to the
type-level `width` operator, which led to confusion. The name
`length` matches more closely with similar functions in other
languages.

## Bug fixes

* Improved type checking performance of decimal literals.

* Improved type checking of `/^` and `%^` (issues #581, #582).

* Improved performance of sequence updates with the `update` primitive
(issue #579).

* Fixed elapsed time printed by `:prove` and `:sat` (issue #572).

* Fixed SMT-Lib formulas generated for right shifts (issue #566).

* Fixed crash when importing non-parameterized modules with the
backtick prefix (issue #565).

* Improved performance of symbolic execution for `Z n` (issue #554).

* Fixed interpretation of the `satNum` option so finding multiple
solutions doesn't run forever (issue #553).

* Improved type checking of the `length` function (issue #548).

* Improved error message when trying to prove properties in
parameterized modules (issue #545).

* Stopped warning about defaulting at the REPL when `warnDefaulting` is
set to `false` (issue #543).

* Fixed builds on non-x86 architectures (issue #542).

* Made browsing of interactively-bound identifiers work better (issue #538).

* Fixed a bug that allowed changing the semantics of the `_ # _`
pattern and the `-` and `~` operators by creating local definitions
of functions that they expand to (issue #568).

* Closed issues #498, #547, #551, #562, and #563.<|MERGE_RESOLUTION|>--- conflicted
+++ resolved
@@ -1,18 +1,15 @@
 # next -- TBA
 
-<<<<<<< HEAD
 ## Language changes
 
 * Add implicit imports for non-anonymous modules defined by functor
   instantiation.   For details, see #1691.
 
-=======
+
 ## Bug fixes
 
 * Fix #1685, which caused Cryptol to panic when given a local definition without
   a type signature that uses numeric constraint guards.
->>>>>>> fbbbb8f5
-
 # 3.1.0 -- 2024-02-05
 
 ## Language changes
