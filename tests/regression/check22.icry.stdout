--- conflicted
+++ resolved
@@ -1,17 +1,9 @@
 Loading module Cryptol
 Loading module Cryptol
 Loading module Main
-<<<<<<< HEAD
-[warning] at :1:1--12:70:
-  Defaulting 1st type parameter
-             of expression width
-             at ./check22.cry:3:21--3:26
-  to max 4 (width 1)
-=======
 [warning] at ./check22.cry:3:31--3:32:
   Defaulting type parameter 'bits'
              of literal or demoted expression
              at ./check22.cry:3:31--3:32
   to 4
->>>>>>> 287abbf1
 True