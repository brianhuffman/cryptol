--- conflicted
+++ resolved
@@ -29,41 +29,6 @@
 /** The type of unbounded integers. */
 primitive type Integer : *
 
-<<<<<<< HEAD
-/**
- * 'Z n' is the type of integers, modulo 'n'.
- *
- * The values of 'Z n' may be thought of as equivalence
- * classes of integers according to the equivalence
- * 'x ~ y' iff 'n' divides 'x - y'.  'Z n' naturally
- * forms a ring, but does not support integral division
- * or indexing.
- *
- * However, you may use the 'fromZ' operation
- * to project values in 'Z n' into the integers if such operations
- * are required.  This will compute the reduced representative
- * of the equivalence class. In other words, 'fromZ' computes
- * the (unique) integer value 'i'  where '0 <= i < n' and
- * 'i' is in the given equivalence class.
- *
- * If the modulus 'n' is prime, 'Z n' also
- * supports computing inverses and forms a field.
- */
-primitive type {n : #} (n >= 1) => Z n : *
-
-/**
- * 'Rational' is the type of rational numbers.
- * Rational numbers form a Field (and thus a Ring).
- *
- * The 'ratio' operation may be used to directly create
- * rational values from as a ratio of integers, or
- * the 'fromInteger' method and the field operations
- * can be used.
- */
-primitive type Rational : *
-
-=======
->>>>>>> 6a617997
 type Bool = Bit
 type Word n = [n]
 type Char = [8]
@@ -663,28 +628,6 @@
 primitive toSignedInteger : {n} (n >= 1) => [n] -> Integer
 
 
-<<<<<<< HEAD
-// Rational specific operations ----------------------------------------------
-
-/**
- * Compute the ratio of two integers as a rational.
- * Ratio is undefined if the denominator is 0.
- *
- * 'ratio x y = (fromInteger x /. fromInteger y) : Rational'
- */
-primitive ratio : Integer -> Integer -> Rational
-
-
-// Zn specific operations ----------------------------------------------------
-
-/**
- * Converts an integer modulo n to an unbounded integer in the range 0 to n-1.
- */
-primitive fromZ : {n} (n >= 1) => Z n -> Integer
-
-
-=======
->>>>>>> 6a617997
 // Sequence operations -------------------------------------------------------
 
 /**
