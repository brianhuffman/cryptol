-- |
-- Module      :  $Header$
-- Copyright   :  (c) 2013-2014 Galois, Inc.
-- License     :  BSD3
-- Maintainer  :  cryptol@galois.com
-- Stability   :  provisional
-- Portability :  portable

module Main where

import Control.Monad (when,unless,foldM)
import Data.List (isPrefixOf,partition,nub)
import Data.Monoid (Monoid(..),Endo(..))
import System.Console.GetOpt
    (getOpt,usageInfo,ArgOrder(..),OptDescr(..),ArgDescr(..))
import System.Directory
    (getDirectoryContents,doesDirectoryExist,createDirectoryIfMissing
    ,canonicalizePath)
import System.Environment (getArgs,withArgs,getProgName)
import System.Exit (exitFailure,exitSuccess)
import System.FilePath
    ((</>),(<.>),takeExtension,splitFileName,splitDirectories,pathSeparator
    ,isRelative)
import System.Process
    (createProcess,CreateProcess(..),StdStream(..),proc,waitForProcess
    ,readProcessWithExitCode)
import System.IO
    (hGetContents,IOMode(..),withFile,SeekMode(..),Handle,hSetBuffering
    ,BufferMode(..))
import Test.Framework (defaultMain,Test,testGroup)
import Test.Framework.Providers.HUnit (testCase)
import Test.HUnit (assertFailure)
import qualified Control.Exception as X
import qualified Data.Map as Map


main :: IO ()
main  = do
  opts <- parseOptions
  createDirectoryIfMissing True (optResultDir opts)
  resultsDir <- canonicalizePath (optResultDir opts)
  let opts' = opts { optResultDir = resultsDir }
  files <- findTests (optTests opts')
  withArgs (optOther opts') (defaultMain (generateTests opts' files))


-- Command Line Options --------------------------------------------------------

data TestStrategy
  = TestDiscover FilePath
  | TestFile FilePath
    deriving (Show)

data Options = Options
  { optCryptol   :: String
  , optOther     :: [String]
  , optHelp      :: Bool
  , optResultDir :: FilePath
  , optTests     :: [TestStrategy]
  , optDiff      :: Maybe String
  } deriving (Show)

defaultOptions :: Options
defaultOptions  = Options
  { optCryptol   = "cryptol-2"
  , optOther     = []
  , optHelp      = False
  , optResultDir = "output"
  , optTests     = []
  , optDiff      = Nothing
  }

setHelp :: Endo Options
setHelp  = Endo (\ opts -> opts { optHelp = True } )

setDiff :: String -> Endo Options
setDiff diff = Endo (\opts -> opts { optDiff = Just diff })

setCryptol :: String -> Endo Options
setCryptol path = Endo (\ opts -> opts { optCryptol = path } )

addOther :: String -> Endo Options
addOther arg = Endo (\ opts -> opts { optOther = optOther opts ++ [arg] } )

setResultDir :: String -> Endo Options
setResultDir path = Endo (\ opts -> opts { optResultDir = path })

addDiscover :: String -> Endo Options
addDiscover path =
  Endo (\ opts -> opts { optTests = TestDiscover path : optTests opts })

addTestFile :: String -> Endo Options
addTestFile path =
  Endo (\ opts -> opts { optTests = TestFile path : optTests opts })

options :: [OptDescr (Endo Options)]
options  =
  [ Option "c" ["cryptol"] (ReqArg setCryptol "PATH")
    "the cryptol executable to use"
  , Option "d" ["base"] (ReqArg addDiscover "PATH")
    "the base directory for test discovery"
  , Option "r" ["result-dir"] (ReqArg setResultDir "PATH")
    "the result directory for test runs"
  , Option "p" ["diff-prog"] (ReqArg setDiff "PROG")
    "use this diffing program on failures"
  , Option "T" [] (ReqArg addOther "STRING")
    "add an argument to pass to the test-runner main"
  , Option "h" ["help"] (NoArg setHelp)
    "display this message"
  ]

parseOptions :: IO Options
parseOptions  = do
  args <- getArgs
  case getOpt (ReturnInOrder addTestFile) options args of

    (es,_,[]) -> do
      let opts = appEndo (mconcat es) defaultOptions
      when (optHelp opts) $ do
        displayUsage []
        exitSuccess

      -- canonicalize the path to cryptol, if it's relative
      cryptol' <- if pathSeparator `elem` optCryptol opts
                     && isRelative (optCryptol opts)
                     then canonicalizePath (optCryptol opts)
                     else return (optCryptol opts)

      return opts
        { optCryptol = cryptol'
        , optTests   = reverse (optTests opts)
        }

    (_,_,errs) -> do
      displayUsage errs
      exitFailure

displayUsage :: [String] -> IO ()
displayUsage errs = do
  prog <- getProgName
  let banner = unlines (errs ++ ["Usage: " ++ prog ++ " [OPTIONS] [FILES]"])
  putStrLn (usageInfo banner options)


-- Test Generation -------------------------------------------------------------

-- | Write the output of a run of cryptol-2 to this handle.  Stdin and stderr
-- will both be given the handle provided.
cryptol2 :: Options -> Handle -> FilePath -> [String] -> IO ()
cryptol2 opts hout path args = do
  (_, _, _, ph) <- createProcess (proc (optCryptol opts) args)
                     { cwd     = Just path
                     , std_out = UseHandle hout
                     , std_in  = Inherit
                     , std_err = UseHandle hout
                     }
  _ <- waitForProcess ph
  return ()

generateTests :: Options -> TestFiles -> [Test]
generateTests opts = loop ""
  where
  loop dir (TestFiles m fs) = as ++ grouped
    where
    as      = map (generateAssertion opts dir) fs
    grouped = [ testGroup path (loop (dir </> path) t)
              | (path,t) <- Map.toList m ]


generateAssertion :: Options -> FilePath -> FilePath -> Test
generateAssertion opts dir file = testCase file $ do

  createDirectoryIfMissing True resultDir

  withFile resultOut WriteMode $ \ hout ->
    do hSetBuffering hout NoBuffering
       cryptol2 opts hout dir ["-b",file]

  out      <- readFile resultOut
  expected <- readFile goldFile
  mbKnown  <- X.try (readFile knownFailureFile)
  checkOutput mbKnown expected out
  where
  knownFailureFile = dir </> file <.> "fails"
  goldFile  = dir </> file <.> "stdout"
  resultOut = resultDir </> file <.> "stdout"
  resultDir  = optResultDir opts </> dir
  indent str = unlines (map ("  " ++) (lines str))
  checkOutput mbKnown expected out
    | expected == out =
      case mbKnown of
        Left _  -> return ()
        Right _ -> assertFailure $
            "Test completed successfully.  Please remove " ++ knownFailureFile
    | otherwise =
      case mbKnown of

<<<<<<< HEAD
        Left (X.SomeException {}) ->
          do goldFile' <- canonicalizePath goldFile
             assertFailure (unwords [ optDiff opts, goldFile', "\\\n    ", resultOut ])
=======
        Left (X.SomeException {})
          | Just prog <- optDiff opts ->
            do goldFile' <- canonicalizePath goldFile
               assertFailure (unwords [ prog, goldFile', "\\\n    ", resultOut ])

          | otherwise ->
            do goldFile' <- canonicalizePath goldFile
               (_,out,_) <- readProcessWithExitCode "diff" [ goldFile', resultOut ] ""
               assertFailure out
>>>>>>> 465b0eb1

        Right fail_msg -> assertFailure fail_msg

-- Test Discovery --------------------------------------------------------------

findTests :: [TestStrategy] -> IO TestFiles
findTests  = foldM step mempty
  where
  step tests strategy = do
    tests' <- evalStrategy strategy
    return (tests `mappend` tests')

  evalStrategy strategy = case strategy of

    TestDiscover path -> testDiscovery path

    TestFile path ->
      let (dir,file) = splitFileName path
          dirs       = splitDirectories dir
          insert d t = TestFiles (Map.singleton d t) []
       in return $! foldr insert (TestFiles Map.empty [file]) dirs


-- | Files that end in .icry are cryptol test cases.
isTestCase :: FilePath -> Bool
isTestCase path = takeExtension path == ".icry"

-- | Directory structure of the discovered tests.  Each entry in the map
-- represents a single folder, with the top-level list representing tests
-- inside the base directory.
data TestFiles = TestFiles (Map.Map FilePath TestFiles) [FilePath]
    deriving (Show)

instance Monoid TestFiles where
  mempty      = TestFiles Map.empty []
  mappend (TestFiles lt lf) (TestFiles rt rf) = TestFiles mt mf
    where
    mt = Map.unionWith mappend lt rt
    mf = nub (lf ++ rf)

nullTests :: TestFiles -> Bool
nullTests (TestFiles m as) = null as && Map.null m

-- | Find test cases to run.
testDiscovery :: FilePath -> IO TestFiles
testDiscovery from = do
  subTests <- process from =<< getDirectoryContents from
  let insert d t = TestFiles (Map.singleton d t) []
  return (foldr insert subTests (splitDirectories from))

  where
  process base contents = do
    let (tests,files) = partition isTestCase
                      $ filter (not . isDotFile) contents
    subdirs <- mapM (resolve base) files
    let subTests = Map.fromList [ (p,m) | (p,m) <- subdirs
                                        , not (nullTests m) ]

    return (TestFiles subTests tests)

  loop base = do
    isDir <- doesDirectoryExist base
    if isDir
       then do subTests <- process base =<< getDirectoryContents base
               return (TestFiles (Map.singleton base subTests) [])
       else return mempty

  resolve base p = do
    let path = base </> p
    tests <- loop path
    return (p,tests)


-- Utilities -------------------------------------------------------------------

-- | Screen out dotfiles.
isDotFile :: FilePath -> Bool
isDotFile path = "." `isPrefixOf` path<|MERGE_RESOLUTION|>--- conflicted
+++ resolved
@@ -195,11 +195,6 @@
     | otherwise =
       case mbKnown of
 
-<<<<<<< HEAD
-        Left (X.SomeException {}) ->
-          do goldFile' <- canonicalizePath goldFile
-             assertFailure (unwords [ optDiff opts, goldFile', "\\\n    ", resultOut ])
-=======
         Left (X.SomeException {})
           | Just prog <- optDiff opts ->
             do goldFile' <- canonicalizePath goldFile
@@ -209,7 +204,6 @@
             do goldFile' <- canonicalizePath goldFile
                (_,out,_) <- readProcessWithExitCode "diff" [ goldFile', resultOut ] ""
                assertFailure out
->>>>>>> 465b0eb1
 
         Right fail_msg -> assertFailure fail_msg
 
