-- |
-- Module      :  Cryptol.Eval.Type
-- Copyright   :  (c) 2013-2016 Galois, Inc.
-- License     :  BSD3
-- Maintainer  :  cryptol@galois.com
-- Stability   :  provisional
-- Portability :  portable

{-# LANGUAGE PatternGuards #-}
{-# LANGUAGE DeriveAnyClass #-}
{-# LANGUAGE DeriveGeneric #-}
{-# LANGUAGE DeriveTraversable #-}
module Cryptol.Eval.Type where

import Data.Vector (Vector)
import qualified Data.Vector as Vector
import Data.List(sortOn)
import Cryptol.Backend.Monad (evalPanic)
import Cryptol.ModuleSystem.Name(nameIdent)
import Cryptol.TypeCheck.AST
import Cryptol.TypeCheck.PP(pp)
import Cryptol.TypeCheck.Solver.InfNat
import Cryptol.Utils.Panic (panic)
import Cryptol.Utils.Ident (Ident)
import Cryptol.Utils.RecordMap

import Data.Maybe(fromMaybe)
import qualified Data.IntMap.Strict as IntMap
import GHC.Generics (Generic)
import Control.DeepSeq

-- | An evaluated type of kind *.
-- These types do not contain type variables, type synonyms, or type functions.
data TValue
  = TVBit                     -- ^ @ Bit @  
  | TVInteger                 -- ^ @ Integer @
  | TVSeq Integer TValue      -- ^ @ [n]a @
  | TVTuple [TValue]          -- ^ @ (a, b, c )@
  | TVRec (RecordMap Ident TValue) -- ^ @ { x : a, y : b, z : c } @
  | TVFun TValue TValue       -- ^ @ a -> b @
  | TVNominal NominalType
              [Either Nat' TValue]
              TNominalTypeValue    -- ^ a named newtype
    deriving (Generic, NFData, Eq)

data TNominalTypeValue =
    TVStruct (RecordMap Ident TValue)
  | TVEnum   (Vector (ConInfo TValue))  -- ^ Indexed by constructor number
  | TVAbstract
    deriving (Generic, NFData, Eq)

data ConInfo a = ConInfo
  { conIdent :: Ident
  , conFields :: Vector a
  } deriving (Generic,NFData,Eq,Functor,Foldable,Traversable)

isNullaryCon :: ConInfo a -> Bool
isNullaryCon = Vector.null . conFields

zipConInfo :: (a -> b -> c) -> ConInfo a -> ConInfo b -> ConInfo c
zipConInfo f x y
  | conIdent x == conIdent y =
    x { conFields = Vector.zipWith f (conFields x) (conFields y) }
  | otherwise = panic "zipConInfo" [ "Mismatched constructors"
                                   ,  show (pp (conIdent x))
                                   ,  show (pp (conIdent y))
                                   ]


-- | Convert a type value back into a regular type
tValTy :: TValue -> Type
tValTy tv =
  case tv of
    TVBit       -> tBit
    TVInteger   -> tInteger
    TVSeq n t   -> tSeq (tNum n) (tValTy t)
    TVTuple ts  -> tTuple (map tValTy ts)
    TVRec fs    -> tRec (fmap tValTy fs)
    TVFun t1 t2 -> tFun (tValTy t1) (tValTy t2)
    TVNominal nt vs _ -> tNominal nt (map tNumValTy vs)

tNumTy :: Nat' -> Type
tNumTy (Nat n) = tNum n

tNumValTy :: Either Nat' TValue -> Type
tNumValTy = either tNumTy tValTy


instance Show TValue where
  showsPrec p v = showsPrec p (tValTy v)


-- Utilities -------------------------------------------------------------------

-- | True if the evaluated value is @Bit@
isTBit :: TValue -> Bool
isTBit TVBit = True
isTBit _ = False

-- | Produce a sequence type value
tvSeq :: Nat' -> TValue -> TValue
tvSeq (Nat n) t = TVSeq n t

-- | Coerce an extended natural into an integer,
--   for values known to be finite
finNat' :: Nat' -> Integer
finNat' n' =
  case n' of
    Nat x -> x


-- Type Evaluation -------------------------------------------------------------

newtype TypeEnv =
  TypeEnv
  { envTypeMap  :: IntMap.IntMap (Either Nat' TValue) }
  deriving (Show)

instance Monoid TypeEnv where
  mempty = TypeEnv mempty

instance Semigroup TypeEnv where
  l <> r = TypeEnv
    { envTypeMap  = IntMap.union (envTypeMap l) (envTypeMap r) }

lookupTypeVar :: TVar -> TypeEnv -> Maybe (Either Nat' TValue)
lookupTypeVar tv env = IntMap.lookup (tvUnique tv) (envTypeMap env)

bindTypeVar :: TVar -> Either Nat' TValue -> TypeEnv -> TypeEnv
bindTypeVar tv ty env = env{ envTypeMap = IntMap.insert (tvUnique tv) ty (envTypeMap env) }

-- | Evaluation for types (kind * or #).
evalType :: TypeEnv -> Type -> Either Nat' TValue
evalType env ty =
  case ty of
    TVar tv ->
      case lookupTypeVar tv env of
        Just v -> v
        Nothing -> evalPanic "evalType" ["type variable not bound", show tv]

    TUser _ _ ty'  -> evalType env ty'
    TRec fields    -> Right $ TVRec (fmap val fields)

    TNominal nt ts -> Right $ TVNominal nt tvs $ evalNominalTypeBody env nt tvs
        where tvs = map (evalType env) ts

    TCon (TC c) ts ->
      case (c, ts) of
        (TCBit, [])     -> Right $ TVBit
        (TCInteger, []) -> Right $ TVInteger
<<<<<<< HEAD
        (TCRational, []) -> Right $ TVRational
        (TCFloat, [e,p])-> Right $ TVFloat (inum e) (inum p)
        (TCIntMod, [n]) -> case num n of
                             Nat m -> Right $ TVIntMod m
        (TCArray, [a, b]) -> Right $ TVArray (val a) (val b)
=======
>>>>>>> 6a617997
        (TCSeq, [n, t]) -> Right $ tvSeq (num n) (val t)
        (TCFun, [a, b]) -> Right $ TVFun (val a) (val b)
        (TCTuple _, _)  -> Right $ TVTuple (map val ts)
        (TCNum n, [])   -> Left $ Nat n
        _ -> evalPanic "evalType" ["not a value type", show ty]
    TCon (TF f) ts      -> Left $ evalTF f (map num ts)
    TCon (PC p) _       -> evalPanic "evalType" ["invalid predicate symbol", show p]
    TCon (TError _) ts -> evalPanic "evalType"
                             $ "Lingering invalid type" : map (show . pp) ts
  where
    val = evalValType env
    num = evalNumType env
<<<<<<< HEAD
    inum x = case num x of
               Nat i -> i
=======
>>>>>>> 6a617997

-- | Evaluate the body of a newtype, given evaluated arguments
evalNominalTypeBody ::
  TypeEnv -> NominalType -> [Either Nat' TValue] -> TNominalTypeValue
evalNominalTypeBody env0 nt args =
  case ntDef nt of
    Struct c -> TVStruct (fmap (evalValType env') (ntFields c))
    Enum cs  -> TVEnum (Vector.fromList (map doEnum (sortOn ecNumber cs)))
    Abstract -> TVAbstract
  where
  env' = loop env0 (ntParams nt) args

  doEnum c = ConInfo (nameIdent (ecName c))
                     (Vector.fromList (map (evalValType env') (ecFields c)))

  loop env [] [] = env
  loop env (p:ps) (a:as) = loop (bindTypeVar (TVBound p) a env) ps as
  loop _ _ _ = evalPanic "evalNewtype" ["type parameter/argument mismatch"]

-- | Evaluation for value types (kind *).
evalValType :: TypeEnv -> Type -> TValue
evalValType env ty =
  case evalType env ty of
    Left _ -> evalPanic "evalValType" ["expected value type, found numeric type"]
    Right t -> t

-- | Evaluation for number types (kind #).
evalNumType :: TypeEnv -> Type -> Nat'
evalNumType env ty =
  case evalType env ty of
    Left n -> n
    Right _ -> evalPanic "evalValType" ["expected numeric type, found value type"]


-- | Reduce type functions, raising an exception for undefined values.
evalTF :: TFun -> [Nat'] -> Nat'
evalTF f vs
  | TCAdd           <- f, [x,y]   <- vs  =      nAdd x y
  | TCSub           <- f, [x,y]   <- vs  = mb $ nSub x y
  | TCMul           <- f, [x,y]   <- vs  =      nMul x y
  | TCDiv           <- f, [x,y]   <- vs  = mb $ nDiv x y
  | TCMod           <- f, [x,y]   <- vs  = mb $ nMod x y
  | TCWidth         <- f, [x]     <- vs  =      nWidth x
  | TCExp           <- f, [x,y]   <- vs  =      nExp x y
  | TCMin           <- f, [x,y]   <- vs  =      nMin x y
  | TCMax           <- f, [x,y]   <- vs  =      nMax x y
  | TCCeilDiv       <- f, [x,y]   <- vs  = mb $ nCeilDiv x y
  | TCCeilMod       <- f, [x,y]   <- vs  = mb $ nCeilMod x y
  | TCLenFromThenTo <- f, [x,y,z] <- vs  = mb $ nLenFromThenTo x y z
  | otherwise  = evalPanic "evalTF"
                        ["Unexpected type function:", show ty]

  where mb = fromMaybe (evalPanic "evalTF" ["type cannot be demoted", show (pp ty)])
        ty = TCon (TF f) (map tNat' vs)<|MERGE_RESOLUTION|>--- conflicted
+++ resolved
@@ -148,14 +148,6 @@
       case (c, ts) of
         (TCBit, [])     -> Right $ TVBit
         (TCInteger, []) -> Right $ TVInteger
-<<<<<<< HEAD
-        (TCRational, []) -> Right $ TVRational
-        (TCFloat, [e,p])-> Right $ TVFloat (inum e) (inum p)
-        (TCIntMod, [n]) -> case num n of
-                             Nat m -> Right $ TVIntMod m
-        (TCArray, [a, b]) -> Right $ TVArray (val a) (val b)
-=======
->>>>>>> 6a617997
         (TCSeq, [n, t]) -> Right $ tvSeq (num n) (val t)
         (TCFun, [a, b]) -> Right $ TVFun (val a) (val b)
         (TCTuple _, _)  -> Right $ TVTuple (map val ts)
@@ -168,11 +160,6 @@
   where
     val = evalValType env
     num = evalNumType env
-<<<<<<< HEAD
-    inum x = case num x of
-               Nat i -> i
-=======
->>>>>>> 6a617997
 
 -- | Evaluate the body of a newtype, given evaluated arguments
 evalNominalTypeBody ::
