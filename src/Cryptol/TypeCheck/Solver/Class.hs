-- |
-- Module      :  Cryptol.TypeCheck.Solver.Class
-- Copyright   :  (c) 2013-2016 Galois, Inc.
-- License     :  BSD3
-- Maintainer  :  cryptol@galois.com
-- Stability   :  provisional
-- Portability :  portable
--
-- Solving class constraints.
-- If you make changes to this file, please update the documenation in RefMan.md

{-# LANGUAGE PatternGuards #-}
module Cryptol.TypeCheck.Solver.Class
  ( solveZeroInst
  , solveLogicInst
  , solveRingInst
  , solveIntegralInst
  , solveEqInst
  , solveCmpInst
  , solveSignedCmpInst
  , solveLiteralInst
  , solveLiteralLessThanInst
  ) where

import Cryptol.TypeCheck.Type hiding (tSub)
import Cryptol.TypeCheck.SimpType (tSub,tWidth,tMax)
import Cryptol.TypeCheck.Solver.Types
import Cryptol.Utils.RecordMap

-- | Solve a Zero constraint by instance, if possible.
solveZeroInst :: Type -> Solved
solveZeroInst ty = case tNoUser ty of

  -- Zero Error -> fails
  TCon (TError {}) _ -> Unsolvable

  -- Zero Bit
  TCon (TC TCBit) [] -> SolvedIf []

  -- Zero Integer
  TCon (TC TCInteger) [] -> SolvedIf []

<<<<<<< HEAD
  -- Zero (Z n)
  TCon (TC TCIntMod) [n] -> SolvedIf [ n >== tOne ]

=======
>>>>>>> 6a617997
  -- Zero Real

  -- Zero a => Zero [n]a
  TCon (TC TCSeq) [_, a] -> SolvedIf [ pZero a ]

  -- Zero b => Zero (a -> b)
  TCon (TC TCFun) [_, b] -> SolvedIf [ pZero b ]

  -- (Zero a, Zero b) => Zero (a,b)
  TCon (TC (TCTuple _)) es -> SolvedIf [ pZero e | e <- es ]

  -- (Zero a, Zero b) => Zero { x1 : a, x2 : b }
  TRec fs -> SolvedIf [ pZero ety | ety <- recordElements fs ]

  -- Zero <nominal> -> fails
  TNominal {} -> Unsolvable

  _ -> Unsolved

-- | Solve a Logic constraint by instance, if possible.
solveLogicInst :: Type -> Solved
solveLogicInst ty = case tNoUser ty of

  -- Logic Error -> fails
  TCon (TError {}) _ -> Unsolvable

  -- Logic Bit
  TCon (TC TCBit) [] -> SolvedIf []

  -- Logic Integer fails
  TCon (TC TCInteger) [] -> Unsolvable

  -- Logic a => Logic [n]a
  TCon (TC TCSeq) [_, a] -> SolvedIf [ pLogic a ]

  -- Logic b => Logic (a -> b)
  TCon (TC TCFun) [_, b] -> SolvedIf [ pLogic b ]

  -- (Logic a, Logic b) => Logic (a,b)
  TCon (TC (TCTuple _)) es -> SolvedIf [ pLogic e | e <- es ]

  -- (Logic a, Logic b) => Logic { x1 : a, x2 : b }
  TRec fs -> SolvedIf [ pLogic ety | ety <- recordElements fs ]

  -- Logic <nominal> -> fails
  TNominal {} -> Unsolvable

  _ -> Unsolved


-- | Solve a Ring constraint by instance, if possible.
solveRingInst :: Type -> Solved
solveRingInst ty = case tNoUser ty of

  -- Ring Error -> fails
  TCon (TError {}) _ -> Unsolvable

  -- Ring [n]e
  TCon (TC TCSeq) [n, e] -> solveRingSeq n e

  -- Ring b => Ring (a -> b)
  TCon (TC TCFun) [_,b] -> SolvedIf [ pRing b ]

  -- (Ring a, Ring b) => Arith (a,b)
  TCon (TC (TCTuple _)) es -> SolvedIf [ pRing e | e <- es ]

  -- Ring Bit fails
  TCon (TC TCBit) [] -> Unsolvable

  -- Ring Integer
  TCon (TC TCInteger) [] -> SolvedIf []

<<<<<<< HEAD
  -- Ring (Z n)
  TCon (TC TCIntMod) [n] -> SolvedIf [ n >== tOne ]

  -- Ring Rational
  TCon (TC TCRational) [] -> SolvedIf []

  -- ValidFloat e p => Ring (Float e p)
  TCon (TC TCFloat) [e,p] -> SolvedIf [ pValidFloat e p ]

=======
>>>>>>> 6a617997
  -- (Ring a, Ring b) => Ring { x1 : a, x2 : b }
  TRec fs -> SolvedIf [ pRing ety | ety <- recordElements fs ]

  -- Ring <nominal> -> fails
  TNominal {} -> Unsolvable

  _ -> Unsolved


-- | Solve a Ring constraint for a sequence.  The type passed here is the
-- element type of the sequence.
solveRingSeq :: Type -> Type -> Solved
solveRingSeq n ty = case tNoUser ty of

  -- fin n => Ring [n]Bit
  TCon (TC TCBit) [] -> SolvedIf []

  -- variables are not solvable.
  TVar {} -> case tNoUser n of
                {- We are sure that the lenght is not `fin`, so the
                special case for `Bit` does not apply.
                Arith ty => Arith [n]ty -}
                _                  -> Unsolved

  -- Ring ty => Ring [n]ty
  _ -> SolvedIf [ pRing ty ]


-- | Solve an Integral constraint by instance, if possible.
solveIntegralInst :: Type -> Solved
solveIntegralInst ty = case tNoUser ty of

  -- Integral Error -> fails
  TCon (TError {}) _ -> Unsolvable

  -- Integral Bit fails
  TCon (TC TCBit) [] -> Unsolvable

  -- Integral Integer
  TCon (TC TCInteger) [] -> SolvedIf []

  -- Integral [n]
  TCon (TC TCSeq) [_n, elTy] ->
    case tNoUser elTy of
      TCon (TC TCBit) [] -> SolvedIf []
      TVar _ -> Unsolved
      _ -> Unsolvable

  TVar _ -> Unsolved

  _ -> Unsolvable


-- | Solve Eq constraints.
solveEqInst :: Type -> Solved
solveEqInst ty = case tNoUser ty of

  -- Eq Error -> fails
  TCon (TError {}) _ -> Unsolvable

  -- eq Bit
  TCon (TC TCBit) [] -> SolvedIf []

  -- Eq Integer
  TCon (TC TCInteger) [] -> SolvedIf []

<<<<<<< HEAD
  -- Eq Rational
  TCon (TC TCRational) [] -> SolvedIf []

  -- ValidFloat e p => Eq (Float e p)
  TCon (TC TCFloat) [e,p] -> SolvedIf [ pValidFloat e p ]

  -- Eq (Z n)
  TCon (TC TCIntMod) [n] -> SolvedIf [ n >== tOne ]

  -- (Eq a) => Eq [n]a
  TCon (TC TCSeq) [_,a] -> SolvedIf [ pEq a ]
=======
  -- (fin n, Eq a) => Eq [n]a
  TCon (TC TCSeq) [n,a] -> SolvedIf [ pFin n, pEq a ]
>>>>>>> 6a617997

  -- (Eq a, Eq b) => Eq (a,b)
  TCon (TC (TCTuple _)) es -> SolvedIf (map pEq es)

  -- Eq (a -> b) fails
  TCon (TC TCFun) [_,_] -> Unsolvable

  -- (Eq a, Eq b) => Eq { x:a, y:b }
  TRec fs -> SolvedIf [ pEq e | e <- recordElements fs ]

  -- Eq <nominal> -> fails
  TNominal {} -> Unsolvable

  _ -> Unsolved


-- | Solve Cmp constraints.
solveCmpInst :: Type -> Solved
solveCmpInst ty = case tNoUser ty of

  -- Cmp Error -> fails
  TCon (TError {}) _ -> Unsolvable

  -- Cmp Bit
  TCon (TC TCBit) [] -> SolvedIf []

  -- Cmp Integer
  TCon (TC TCInteger) [] -> SolvedIf []

<<<<<<< HEAD
  -- Cmp Rational
  TCon (TC TCRational) [] -> SolvedIf []

  -- Cmp (Z n) fails
  TCon (TC TCIntMod) [_] -> Unsolvable

  -- ValidFloat e p => Cmp (Float e p)
  TCon (TC TCFloat) [e,p] -> SolvedIf [ pValidFloat e p ]

  -- (Cmp a) => Cmp [n]a
  TCon (TC TCSeq) [_,a] -> SolvedIf [ pCmp a ]
=======
  -- (fin n, Cmp a) => Cmp [n]a
  TCon (TC TCSeq) [n,a] -> SolvedIf [ pFin n, pCmp a ]
>>>>>>> 6a617997

  -- (Cmp a, Cmp b) => Cmp (a,b)
  TCon (TC (TCTuple _)) es -> SolvedIf (map pCmp es)

  -- Cmp (a -> b) fails
  TCon (TC TCFun) [_,_] -> Unsolvable

  -- (Cmp a, Cmp b) => Cmp { x:a, y:b }
  TRec fs -> SolvedIf [ pCmp e | e <- recordElements fs ]

  -- Cmp <nominal> -> fails
  TNominal{} -> Unsolvable

  _ -> Unsolved


-- | Solve a SignedCmp constraint for a sequence.  The type passed here is the
-- element type of the sequence.
solveSignedCmpSeq :: Type -> Type -> Solved
solveSignedCmpSeq n ty = case tNoUser ty of

  -- (fin n, n >=1 ) => SignedCmp [n]Bit
  TCon (TC TCBit) [] -> SolvedIf [ n >== tNum (1 :: Integer) ]

  -- variables are not solvable.
  TVar {} -> Unsolved

  -- (fin n, SignedCmp ty) => SignedCmp [n]ty, when ty != Bit
  _ -> SolvedIf [ pSignedCmp ty ]


-- | Solve SignedCmp constraints.
solveSignedCmpInst :: Type -> Solved
solveSignedCmpInst ty = case tNoUser ty of

  -- SignedCmp Error -> fails
  TCon (TError {}) _ -> Unsolvable

  -- SignedCmp Bit fails
  TCon (TC TCBit) [] -> Unsolvable

  -- SignedCmp Integer fails
  TCon (TC TCInteger) [] -> Unsolvable

  -- SignedCmp for sequences
  TCon (TC TCSeq) [n,a] -> solveSignedCmpSeq n a

  -- (SignedCmp a, SignedCmp b) => SignedCmp (a,b)
  TCon (TC (TCTuple _)) es -> SolvedIf (map pSignedCmp es)

  -- SignedCmp (a -> b) fails
  TCon (TC TCFun) [_,_] -> Unsolvable

  -- (SignedCmp a, SignedCmp b) => SignedCmp { x:a, y:b }
  TRec fs -> SolvedIf [ pSignedCmp e | e <- recordElements fs ]

  -- SignedCmp <nominal> -> fails
  TNominal{} -> Unsolvable

  _ -> Unsolved


<<<<<<< HEAD
-- | Solving fractional literal constraints.
solveFLiteralInst :: Type -> Type -> Type -> Type -> Solved
solveFLiteralInst numT denT rndT ty
  | TCon (TError {}) _ <- tNoUser numT = Unsolvable
  | TCon (TError {}) _ <- tNoUser denT = Unsolvable
  | Just 0 <- tIsNum denT = Unsolvable

  | otherwise =
    case tNoUser ty of
      TVar {} -> Unsolved

      TCon (TError {}) _ -> Unsolvable

      TCon (TC TCRational) [] ->
        SolvedIf [ denT >== tOne ]

      TCon (TC TCFloat) [e,p]
        | Just 0    <- tIsNum rndT ->
          SolvedIf [ pValidFloat e p
                   , denT >== tOne ]

        | Just _    <- tIsNum rndT
        , Just opts <- knownSupportedFloat e p
        , Just n    <- tIsNum numT
        , Just d    <- tIsNum denT
         -> case FP.bfDiv opts (FP.bfFromInteger n) (FP.bfFromInteger d) of
              (_, FP.Ok) -> SolvedIf []
              _ -> Unsolvable

        | otherwise -> Unsolved

      _ -> Unsolvable


=======
>>>>>>> 6a617997
-- | Solve Literal constraints.
solveLiteralInst :: Type -> Type -> Solved
solveLiteralInst val ty
  | TCon (TError {}) _ <- tNoUser val = Unsolvable
  | otherwise =
    case tNoUser ty of

      -- Literal n Error -> fails
      TCon (TError {}) _ -> Unsolvable

      -- (1 >= val) => Literal val Bit
      TCon (TC TCBit) [] -> SolvedIf [ tOne >== val ]

      -- (fin val) => Literal val Integer
      TCon (TC TCInteger) [] -> SolvedIf []

<<<<<<< HEAD
      -- (fin val) => Literal val Rational
      TCon (TC TCRational) [] -> SolvedIf []

      -- ValidFloat e p => Literal val (Float e p)   if `val` is representable
      TCon (TC TCFloat) [e,p]
        | Just n    <- tIsNum val
        , Just opts <- knownSupportedFloat e p ->
          let bf = FP.bfFromInteger n
          in case FP.bfRoundFloat opts bf of
               (bf1,FP.Ok) | bf == bf1 -> SolvedIf []
               _ -> Unsolvable

        | otherwise -> Unsolved


      -- (fin val, fin m, m >= val + 1) => Literal val (Z m)
      TCon (TC TCIntMod) [modulus] ->
        SolvedIf [ modulus >== tAdd val tOne ]

=======
>>>>>>> 6a617997
      -- (fin bits, bits >= width n) => Literal n [bits]
      TCon (TC TCSeq) [bits, elTy]
        | TCon (TC TCBit) [] <- ety ->
            SolvedIf [ bits >== tWidth val ]
        | TVar _ <- ety -> Unsolved
        where ety = tNoUser elTy

      TVar _ -> Unsolved

      _ -> Unsolvable


-- | Solve Literal constraints.
solveLiteralLessThanInst :: Type -> Type -> Solved
solveLiteralLessThanInst val ty
  | TCon (TError {}) _ <- tNoUser val = Unsolvable
  | otherwise =
    case tNoUser ty of

      -- Literal n Error -> fails
      TCon (TError {}) _ -> Unsolvable

      -- (2 >= val) => LiteralLessThan val Bit
      TCon (TC TCBit) [] -> SolvedIf [ tTwo >== val ]

      -- LiteralLessThan val Integer
      TCon (TC TCInteger) [] -> SolvedIf [ ]

<<<<<<< HEAD
      -- LiteralLessThan val Rational
      TCon (TC TCRational) [] -> SolvedIf [ ]

      -- ValidFloat e p => LiteralLessThan val (Float e p)   if `val-1` is representable
      -- RWD Should we remove this instance for floats?
      TCon (TC TCFloat) [e, p]
        | Just n <- tIsNum val
        , n > 0
        , Just opts  <- knownSupportedFloat e p ->
          let bf = FP.bfFromInteger (n-1)
          in case FP.bfRoundFloat opts bf of
               (bf1,FP.Ok) | bf == bf1 -> SolvedIf []
               _ -> Unsolvable

        | otherwise -> Unsolved

      -- (fin val, fin m, m >= val) => LiteralLessThan val (Z m)
      TCon (TC TCIntMod) [modulus] ->
        SolvedIf [ modulus >== val ]

=======
>>>>>>> 6a617997
      -- (fin bits, bits >= lg2 n) => LiteralLessThan n [bits]
      TCon (TC TCSeq) [bits, elTy]
        | TCon (TC TCBit) [] <- ety ->
            SolvedIf [ bits >== tWidth val' ]
        | TVar _ <- ety -> Unsolved
        where ety  = tNoUser elTy
              val' = tSub (tMax val tOne) tOne

      TVar _ -> Unsolved

      _ -> Unsolvable<|MERGE_RESOLUTION|>--- conflicted
+++ resolved
@@ -40,12 +40,6 @@
   -- Zero Integer
   TCon (TC TCInteger) [] -> SolvedIf []
 
-<<<<<<< HEAD
-  -- Zero (Z n)
-  TCon (TC TCIntMod) [n] -> SolvedIf [ n >== tOne ]
-
-=======
->>>>>>> 6a617997
   -- Zero Real
 
   -- Zero a => Zero [n]a
@@ -118,18 +112,6 @@
   -- Ring Integer
   TCon (TC TCInteger) [] -> SolvedIf []
 
-<<<<<<< HEAD
-  -- Ring (Z n)
-  TCon (TC TCIntMod) [n] -> SolvedIf [ n >== tOne ]
-
-  -- Ring Rational
-  TCon (TC TCRational) [] -> SolvedIf []
-
-  -- ValidFloat e p => Ring (Float e p)
-  TCon (TC TCFloat) [e,p] -> SolvedIf [ pValidFloat e p ]
-
-=======
->>>>>>> 6a617997
   -- (Ring a, Ring b) => Ring { x1 : a, x2 : b }
   TRec fs -> SolvedIf [ pRing ety | ety <- recordElements fs ]
 
@@ -196,22 +178,8 @@
   -- Eq Integer
   TCon (TC TCInteger) [] -> SolvedIf []
 
-<<<<<<< HEAD
-  -- Eq Rational
-  TCon (TC TCRational) [] -> SolvedIf []
-
-  -- ValidFloat e p => Eq (Float e p)
-  TCon (TC TCFloat) [e,p] -> SolvedIf [ pValidFloat e p ]
-
-  -- Eq (Z n)
-  TCon (TC TCIntMod) [n] -> SolvedIf [ n >== tOne ]
-
   -- (Eq a) => Eq [n]a
   TCon (TC TCSeq) [_,a] -> SolvedIf [ pEq a ]
-=======
-  -- (fin n, Eq a) => Eq [n]a
-  TCon (TC TCSeq) [n,a] -> SolvedIf [ pFin n, pEq a ]
->>>>>>> 6a617997
 
   -- (Eq a, Eq b) => Eq (a,b)
   TCon (TC (TCTuple _)) es -> SolvedIf (map pEq es)
@@ -241,22 +209,8 @@
   -- Cmp Integer
   TCon (TC TCInteger) [] -> SolvedIf []
 
-<<<<<<< HEAD
-  -- Cmp Rational
-  TCon (TC TCRational) [] -> SolvedIf []
-
-  -- Cmp (Z n) fails
-  TCon (TC TCIntMod) [_] -> Unsolvable
-
-  -- ValidFloat e p => Cmp (Float e p)
-  TCon (TC TCFloat) [e,p] -> SolvedIf [ pValidFloat e p ]
-
   -- (Cmp a) => Cmp [n]a
   TCon (TC TCSeq) [_,a] -> SolvedIf [ pCmp a ]
-=======
-  -- (fin n, Cmp a) => Cmp [n]a
-  TCon (TC TCSeq) [n,a] -> SolvedIf [ pFin n, pCmp a ]
->>>>>>> 6a617997
 
   -- (Cmp a, Cmp b) => Cmp (a,b)
   TCon (TC (TCTuple _)) es -> SolvedIf (map pCmp es)
@@ -319,43 +273,6 @@
   _ -> Unsolved
 
 
-<<<<<<< HEAD
--- | Solving fractional literal constraints.
-solveFLiteralInst :: Type -> Type -> Type -> Type -> Solved
-solveFLiteralInst numT denT rndT ty
-  | TCon (TError {}) _ <- tNoUser numT = Unsolvable
-  | TCon (TError {}) _ <- tNoUser denT = Unsolvable
-  | Just 0 <- tIsNum denT = Unsolvable
-
-  | otherwise =
-    case tNoUser ty of
-      TVar {} -> Unsolved
-
-      TCon (TError {}) _ -> Unsolvable
-
-      TCon (TC TCRational) [] ->
-        SolvedIf [ denT >== tOne ]
-
-      TCon (TC TCFloat) [e,p]
-        | Just 0    <- tIsNum rndT ->
-          SolvedIf [ pValidFloat e p
-                   , denT >== tOne ]
-
-        | Just _    <- tIsNum rndT
-        , Just opts <- knownSupportedFloat e p
-        , Just n    <- tIsNum numT
-        , Just d    <- tIsNum denT
-         -> case FP.bfDiv opts (FP.bfFromInteger n) (FP.bfFromInteger d) of
-              (_, FP.Ok) -> SolvedIf []
-              _ -> Unsolvable
-
-        | otherwise -> Unsolved
-
-      _ -> Unsolvable
-
-
-=======
->>>>>>> 6a617997
 -- | Solve Literal constraints.
 solveLiteralInst :: Type -> Type -> Solved
 solveLiteralInst val ty
@@ -372,28 +289,6 @@
       -- (fin val) => Literal val Integer
       TCon (TC TCInteger) [] -> SolvedIf []
 
-<<<<<<< HEAD
-      -- (fin val) => Literal val Rational
-      TCon (TC TCRational) [] -> SolvedIf []
-
-      -- ValidFloat e p => Literal val (Float e p)   if `val` is representable
-      TCon (TC TCFloat) [e,p]
-        | Just n    <- tIsNum val
-        , Just opts <- knownSupportedFloat e p ->
-          let bf = FP.bfFromInteger n
-          in case FP.bfRoundFloat opts bf of
-               (bf1,FP.Ok) | bf == bf1 -> SolvedIf []
-               _ -> Unsolvable
-
-        | otherwise -> Unsolved
-
-
-      -- (fin val, fin m, m >= val + 1) => Literal val (Z m)
-      TCon (TC TCIntMod) [modulus] ->
-        SolvedIf [ modulus >== tAdd val tOne ]
-
-=======
->>>>>>> 6a617997
       -- (fin bits, bits >= width n) => Literal n [bits]
       TCon (TC TCSeq) [bits, elTy]
         | TCon (TC TCBit) [] <- ety ->
@@ -422,29 +317,6 @@
       -- LiteralLessThan val Integer
       TCon (TC TCInteger) [] -> SolvedIf [ ]
 
-<<<<<<< HEAD
-      -- LiteralLessThan val Rational
-      TCon (TC TCRational) [] -> SolvedIf [ ]
-
-      -- ValidFloat e p => LiteralLessThan val (Float e p)   if `val-1` is representable
-      -- RWD Should we remove this instance for floats?
-      TCon (TC TCFloat) [e, p]
-        | Just n <- tIsNum val
-        , n > 0
-        , Just opts  <- knownSupportedFloat e p ->
-          let bf = FP.bfFromInteger (n-1)
-          in case FP.bfRoundFloat opts bf of
-               (bf1,FP.Ok) | bf == bf1 -> SolvedIf []
-               _ -> Unsolvable
-
-        | otherwise -> Unsolved
-
-      -- (fin val, fin m, m >= val) => LiteralLessThan val (Z m)
-      TCon (TC TCIntMod) [modulus] ->
-        SolvedIf [ modulus >== val ]
-
-=======
->>>>>>> 6a617997
       -- (fin bits, bits >= lg2 n) => LiteralLessThan n [bits]
       TCon (TC TCSeq) [bits, elTy]
         | TCon (TC TCBit) [] <- ety ->
