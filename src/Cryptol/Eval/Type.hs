-- |
-- Module      :  Cryptol.Eval.Type
-- Copyright   :  (c) 2013-2016 Galois, Inc.
-- License     :  BSD3
-- Maintainer  :  cryptol@galois.com
-- Stability   :  provisional
-- Portability :  portable

{-# LANGUAGE Safe, PatternGuards #-}
{-# LANGUAGE DeriveAnyClass #-}
{-# LANGUAGE DeriveGeneric #-}
module Cryptol.Eval.Type where

import Cryptol.Eval.Monad
import Cryptol.TypeCheck.AST
import Cryptol.TypeCheck.PP(pp)
import Cryptol.TypeCheck.Solver.InfNat
import Cryptol.Utils.Panic (panic)
import Cryptol.Utils.Ident (Ident)

import Data.Maybe(fromMaybe)
import qualified Data.Map.Strict as Map
import GHC.Generics (Generic)
import GHC.Stack(HasCallStack)
import Control.DeepSeq

-- | An evaluated type of kind *.
-- These types do not contain type variables, type synonyms, or type functions.
data TValue
  = TVBit                     -- ^ @ Bit @
  | TVInteger                 -- ^ @ Integer @
  | TVIntMod Integer          -- ^ @ Z n @
<<<<<<< HEAD
  | TVRational                -- ^ @Rational@
=======
  | TVArray TValue TValue     -- ^ @ Array a b @
>>>>>>> 2ff4d4c0
  | TVSeq Integer TValue      -- ^ @ [n]a @
  | TVStream TValue           -- ^ @ [inf]t @
  | TVTuple [TValue]          -- ^ @ (a, b, c )@
  | TVRec [(Ident, TValue)]   -- ^ @ { x : a, y : b, z : c } @
  | TVFun TValue TValue       -- ^ @ a -> b @
  | TVAbstract UserTC [Either Nat' TValue] -- ^ an abstract type
    deriving (Generic, NFData)

-- | Convert a type value back into a regular type
tValTy :: TValue -> Type
tValTy tv =
  case tv of
    TVBit       -> tBit
    TVInteger   -> tInteger
    TVIntMod n  -> tIntMod (tNum n)
<<<<<<< HEAD
    TVRational  -> tRational
=======
    TVArray a b -> tArray (tValTy a) (tValTy b)
>>>>>>> 2ff4d4c0
    TVSeq n t   -> tSeq (tNum n) (tValTy t)
    TVStream t  -> tSeq tInf (tValTy t)
    TVTuple ts  -> tTuple (map tValTy ts)
    TVRec fs    -> tRec [ (f, tValTy t) | (f, t) <- fs ]
    TVFun t1 t2 -> tFun (tValTy t1) (tValTy t2)
    TVAbstract u vs -> tAbstract u (map arg vs)
      where arg x = case x of
                      Left Inf     -> tInf
                      Left (Nat n) -> tNum n
                      Right v      -> tValTy v


instance Show TValue where
  showsPrec p v = showsPrec p (tValTy v)


-- Utilities -------------------------------------------------------------------

-- | True if the evaluated value is @Bit@
isTBit :: TValue -> Bool
isTBit TVBit = True
isTBit _ = False

-- | Produce a sequence type value
tvSeq :: Nat' -> TValue -> TValue
tvSeq (Nat n) t = TVSeq n t
tvSeq Inf     t = TVStream t

-- | Coerce an extended natural into an integer,
--   for values known to be finite
finNat' :: Nat' -> Integer
finNat' n' =
  case n' of
    Nat x -> x
    Inf   -> panic "Cryptol.Eval.Value.finNat'" [ "Unexpected `inf`" ]


-- Type Evaluation -------------------------------------------------------------

type TypeEnv = Map.Map TVar (Either Nat' TValue)


-- | Evaluation for types (kind * or #).
evalType :: HasCallStack => TypeEnv -> Type -> Either Nat' TValue
evalType env ty =
  case ty of
    TVar tv ->
      case Map.lookup tv env of
        Just v -> v
        Nothing -> evalPanic "evalType" ["type variable not bound", show tv]

    TUser _ _ ty'  -> evalType env ty'
    TRec fields    -> Right $ TVRec [ (f, val t) | (f, t) <- fields ]
    TCon (TC c) ts ->
      case (c, ts) of
        (TCBit, [])     -> Right $ TVBit
        (TCInteger, []) -> Right $ TVInteger
        (TCRational, []) -> Right $ TVRational
        (TCIntMod, [n]) -> case num n of
                             Inf   -> evalPanic "evalType" ["invalid type Z inf"]
                             Nat m -> Right $ TVIntMod m
        (TCArray, [a, b]) -> Right $ TVArray (val a) (val b)
        (TCSeq, [n, t]) -> Right $ tvSeq (num n) (val t)
        (TCFun, [a, b]) -> Right $ TVFun (val a) (val b)
        (TCTuple _, _)  -> Right $ TVTuple (map val ts)
        (TCNum n, [])   -> Left $ Nat n
        (TCInf, [])     -> Left $ Inf
        (TCAbstract u,vs) ->
            case kindOf ty of
              KType -> Right $ TVAbstract u (map (evalType env) vs)
              k -> evalPanic "evalType"
                [ "Unsupported"
                , "*** Abstract type of kind: " ++ show (pp k)
                , "*** Name: " ++ show (pp u)
                ]

        -- FIXME: What about TCNewtype?
        _ -> evalPanic "evalType" ["not a value type", show ty]
    TCon (TF f) ts      -> Left $ evalTF f (map num ts)
    TCon (PC p) _       -> evalPanic "evalType" ["invalid predicate symbol", show p]
    TCon (TError _ x) _ -> evalPanic "evalType"
                                ["Lingering typer error", show (pp x)]
  where
    val = evalValType env
    num = evalNumType env

-- | Evaluation for value types (kind *).
evalValType :: HasCallStack => TypeEnv -> Type -> TValue
evalValType env ty =
  case evalType env ty of
    Left _ -> evalPanic "evalValType" ["expected value type, found numeric type"]
    Right t -> t

-- | Evaluation for number types (kind #).
evalNumType :: HasCallStack => TypeEnv -> Type -> Nat'
evalNumType env ty =
  case evalType env ty of
    Left n -> n
    Right _ -> evalPanic "evalValType" ["expected numeric type, found value type"]


-- | Reduce type functions, raising an exception for undefined values.
evalTF :: HasCallStack => TFun -> [Nat'] -> Nat'
evalTF f vs
  | TCAdd           <- f, [x,y]   <- vs  =      nAdd x y
  | TCSub           <- f, [x,y]   <- vs  = mb $ nSub x y
  | TCMul           <- f, [x,y]   <- vs  =      nMul x y
  | TCDiv           <- f, [x,y]   <- vs  = mb $ nDiv x y
  | TCMod           <- f, [x,y]   <- vs  = mb $ nMod x y
  | TCWidth         <- f, [x]     <- vs  =      nWidth x
  | TCExp           <- f, [x,y]   <- vs  =      nExp x y
  | TCMin           <- f, [x,y]   <- vs  =      nMin x y
  | TCMax           <- f, [x,y]   <- vs  =      nMax x y
  | TCCeilDiv       <- f, [x,y]   <- vs  = mb $ nCeilDiv x y
  | TCCeilMod       <- f, [x,y]   <- vs  = mb $ nCeilMod x y
  | TCLenFromThenTo <- f, [x,y,z] <- vs  = mb $ nLenFromThenTo x y z
  | otherwise  = evalPanic "evalTF"
                        ["Unexpected type function:", show ty]

  where mb = fromMaybe (typeCannotBeDemoted ty)
        ty = TCon (TF f) (map tNat' vs)<|MERGE_RESOLUTION|>--- conflicted
+++ resolved
@@ -30,11 +30,8 @@
   = TVBit                     -- ^ @ Bit @
   | TVInteger                 -- ^ @ Integer @
   | TVIntMod Integer          -- ^ @ Z n @
-<<<<<<< HEAD
   | TVRational                -- ^ @Rational@
-=======
   | TVArray TValue TValue     -- ^ @ Array a b @
->>>>>>> 2ff4d4c0
   | TVSeq Integer TValue      -- ^ @ [n]a @
   | TVStream TValue           -- ^ @ [inf]t @
   | TVTuple [TValue]          -- ^ @ (a, b, c )@
@@ -50,11 +47,8 @@
     TVBit       -> tBit
     TVInteger   -> tInteger
     TVIntMod n  -> tIntMod (tNum n)
-<<<<<<< HEAD
     TVRational  -> tRational
-=======
     TVArray a b -> tArray (tValTy a) (tValTy b)
->>>>>>> 2ff4d4c0
     TVSeq n t   -> tSeq (tNum n) (tValTy t)
     TVStream t  -> tSeq tInf (tValTy t)
     TVTuple ts  -> tTuple (map tValTy ts)
